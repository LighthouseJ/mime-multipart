--- conflicted
+++ resolved
@@ -1,10 +1,6 @@
 [package]
 name = "mime_multipart"
-<<<<<<< HEAD
 version = "0.6.0-unstable"
-=======
-version = "0.5.2"
->>>>>>> 1bbbcabd
 description = "MIME multipart parsing, construction, and streaming"
 authors = ["Mike Dilger <mike@optcomp.nz>"]
 readme = "README.md"
